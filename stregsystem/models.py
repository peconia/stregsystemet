--- conflicted
+++ resolved
@@ -27,9 +27,6 @@
 
 # Create your models here.
 
-<<<<<<< HEAD
-class Member(models.Model):  # id automatisk...
-=======
 #So we have two "basic" operations to do with money
 #we can take money from a user and we can give them money
 #the class names here are written from the perspective of
@@ -74,8 +71,7 @@
         """
         return self.amount
 
-class Member(models.Model): # id automatisk...
->>>>>>> 90d71800
+class Member(models.Model):  # id automatisk...
     GENDER_CHOICES = (
         ('U', 'Unknown'),
         ('M', 'Male'),
@@ -121,17 +117,13 @@
         """
         self.balance = self.balance + amount
 
-<<<<<<< HEAD
-    def make_sale(self, price):
-=======
 
     def fulfill(self, transaction):
->>>>>>> 90d71800
         """
         Fulfill the transaction
         """
         if not self.can_fulfill(transaction):
-            raise StregForbudError 
+            raise StregForbudError
         self.balance += transaction.change()
 
     def rollback(self, transaction):
@@ -313,27 +305,11 @@
 
     def save(self, *args, **kwargs):
         if self.id:
-<<<<<<< HEAD
-            return  # update -- should not be allowed
-        else:
-            if not self.price:
-                self.price = self.product.price
-            # TODO: Make atomic
-            self.member.make_sale(self.price)
-            super(Sale, self).save(*args, **kwargs)
-            self.member.save()
-
-    def delete(self, *args, **kwargs):
-        if self.id:
-            # TODO: Make atomic
-            self.member.make_sale(-self.price)
-=======
             raise RuntimeError("Updates of sales are not allowed")
         super(Sale, self).save(*args, **kwargs)
 
     def delete(self, *args, **kwargs):
         if self.id:
->>>>>>> 90d71800
             super(Sale, self).delete(*args, **kwargs)
         else:
             raise RuntimeError("You can't delete a sale that hasn't happened")
